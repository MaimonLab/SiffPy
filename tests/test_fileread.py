--- conflicted
+++ resolved
@@ -283,14 +283,6 @@
 
     apply_test_to_all(test_reader, test_file_in, masks)
 
-<<<<<<< HEAD
-def test_flim_methods(test_file_in : List['SiffReader'],
-                      masks : List[Tuple[List[np.ndarray]]]):
-    """
-    Tests that the flim methods agree together across
-    all mask methods
-    """
-=======
 def test_flim_methods(
         test_file_in : List['SiffReader'],
         masks : List[Tuple[List[np.ndarray]]]
@@ -341,7 +333,6 @@
         
     apply_test_to_all(test_reader, test_file_in,)
     apply_test_to_all(test_reader_and_masks, test_file_in, masks)
->>>>>>> a5640412
 
     def test_reader(
         sr : 'SiffReader',
